--- conflicted
+++ resolved
@@ -17,12 +17,8 @@
   using: "composite"
   steps: 
     - run : |
-<<<<<<< HEAD
         # install gurobipy
         pip install -i https://pypi.gurobi.com gurobipy
-        pip install -e .[cplex,cvx]
-=======
         pip install -e .[cplex,cvx,matplotlib]
->>>>>>> 84503442
         pip install -U -c constraints.txt -r requirements-dev.txt
       shell: bash