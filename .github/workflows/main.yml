# This code is part of Qiskit.
#
# (C) Copyright IBM 2021.
#
# This code is licensed under the Apache License, Version 2.0. You may
# obtain a copy of this license in the LICENSE.txt file in the root directory
# of this source tree or at http://www.apache.org/licenses/LICENSE-2.0.
#
# Any modifications or derivative works of this code must retain this
# copyright notice, and modified files need to carry a notice indicating
# that they have been altered from the originals.

name: Optimization Unit Tests

on:
  push:
    branches:
      - master
      - 'stable/**'
  pull_request:
    branches:
      - master
      - 'stable/**'
  schedule:
    # run every day at 1AM
    - cron: '0 1 * * *'

jobs:
  Checks:
    runs-on: ubuntu-20.04
    strategy:
      matrix:
        python-version: [3.7]
    steps:
      - uses: actions/checkout@v2
        with:
          fetch-depth: 0
      - uses: actions/setup-python@v2
        with:
          python-version: ${{ matrix.python-version }}
      - uses: ./.github/actions/install-libraries
        with:
          python-version: ${{ matrix.python-version }}
      - uses: ./.github/actions/install-master-dependencies
        if: ${{ !startsWith(github.ref, 'refs/heads/stable') }}
      - uses: ./.github/actions/install-optimization
      - name: Install Dependencies
        run: |
          sudo apt-get -y install python3-enchant
          sudo apt-get -y install hunspell-en-us
          pip install pyenchant
        shell: bash
      - run:  pip check
        if: ${{ !cancelled() }}
        shell: bash
      - run:  make copyright
        if: ${{ !cancelled() }}
        shell: bash
      - run:  make spell
        if: ${{ !cancelled() }}
        shell: bash
      - run:  make style
        if: ${{ !cancelled() }}
        shell: bash
      - name: Run make html
        run:  |
          make html SPHINXOPTS=-W
          cd docs/_build/html
          mkdir artifacts
          tar -zcvf artifacts/documentation.tar.gz --exclude=./artifacts .
        if: ${{ !cancelled() }}
        shell: bash
      - name: Run upload documentation
        uses: actions/upload-artifact@v2
        with:
          name: documentation
          path: docs/_build/html/artifacts/documentation.tar.gz
        if: ${{ !cancelled() }}
      - run:  make doctest
        if: ${{ !cancelled() }}
        shell: bash
  Lint:
    runs-on: ubuntu-latest
    strategy:
      matrix:
        python-version: [3.6, 3.7, 3.8, 3.9]
    steps:
      - uses: actions/checkout@v2
      - uses: actions/setup-python@v2
        with:
          python-version: ${{ matrix.python-version }}
      - uses: ./.github/actions/install-libraries
        with:
          python-version: ${{ matrix.python-version }}
      - uses: ./.github/actions/install-master-dependencies
        if: ${{ !startsWith(github.ref, 'refs/heads/stable') }}
      - uses: ./.github/actions/install-optimization
      - run: make lint
        if: ${{ !cancelled() }}
        shell: bash
      - run: make mypy
        if: ${{ !cancelled() }}
        shell: bash
      - name: Run make lint latest version
        run: |
          pip install -U pylint
          make lint
        if: ${{ !cancelled() }}
        shell: bash
  Optimization:
    runs-on: ubuntu-latest
    strategy:
      matrix:
        python-version: [3.6, 3.7, 3.8, 3.9]
    steps:
      - uses: actions/checkout@v2
      - uses: actions/setup-python@v2
        with:
          python-version: ${{ matrix.python-version }}
      - uses: ./.github/actions/install-libraries
        with:
          python-version: ${{ matrix.python-version }}
      - uses: ./.github/actions/install-master-dependencies
        if: ${{ !startsWith(github.ref, 'refs/heads/stable') }}
      - uses: ./.github/actions/install-optimization
      - name: Optimization Unit Tests under Python ${{ matrix.python-version }}
        uses: ./.github/actions/run-tests
        with:
          event-name: ${{ github.event_name }}
          python-version: ${{ matrix.python-version }}
      - name: Deprecation Messages
        run: |
          mkdir ./o${{ matrix.python-version }}
          python tools/extract_deprecation.py -file out.txt -output ./o${{ matrix.python-version }}/opt.dep
        shell: bash
      - name: Coverage combine
        run: |
          coverage3 combine
          mv .coverage ./o${{ matrix.python-version }}/opt.dat
        if: ${{ matrix.python-version == 3.7 }}
        shell: bash
      - uses: actions/upload-artifact@v2
        with:
          name: optimization${{ matrix.python-version }}
          path: ./o${{ matrix.python-version }}/*
      - name: Optimization Unit Tests without cplex/cvxpy under Python ${{ matrix.python-version }}
        run: |
          pip uninstall -y cplex cvxpy
          if [ "${{ github.event_name }}" == "schedule" ]; then
              export QISKIT_TESTS="run_slow"
          fi
          stestr --test-path test run
        shell: bash
  Tutorials:
    runs-on: ubuntu-latest
    strategy:
      matrix:
        python-version: [3.6, 3.8]
    steps:
      - uses: actions/checkout@v2
      - uses: actions/setup-python@v2
        with:
          python-version: ${{ matrix.python-version }}
      - uses: ./.github/actions/install-libraries
        with:
          python-version: ${{ matrix.python-version }}
      - uses: ./.github/actions/install-master-dependencies
        if: ${{ !startsWith(github.ref, 'refs/heads/stable') }}
<<<<<<< HEAD
=======
      - name: Install Aqua from Master
        run: |
          # Install Aqua for now until tutorials point to new repo
          # Aqua depends on Ignis
          pip install https://github.com/Qiskit/qiskit-ignis/archive/master.zip
          pip install https://github.com/Qiskit/qiskit-aqua/archive/master.zip
        if: ${{ !startsWith(github.ref, 'refs/heads/stable') }}
        shell: bash
      - name: Install Aqua from Pypi
        run: |
          # Install Aqua for now until tutorials point to new repo
          pip install qiskit-aqua
        if: ${{ startsWith(github.ref, 'refs/heads/stable') }}
        shell: bash
>>>>>>> 8fb0cba3
      - uses: ./.github/actions/install-optimization
      - name: Install Dependencies
        run: |
          pip install -U jupyter sphinx nbsphinx sphinx_rtd_theme 'matplotlib<3.3.0' qiskit-terra[visualization]
          sudo apt-get install -y pandoc graphviz
        shell: bash
      - name: Run Qiskit Optimization Tutorials
        env:
          QISKIT_PARALLEL: False
        run: |
          cd tutorials
          sphinx-build -b html . _build/html
          cd _build/html
          mkdir artifacts
          tar -zcvf artifacts/tutorials.tar.gz --exclude=./artifacts .
        shell: bash
      - name: Run upload tutorials
        uses: actions/upload-artifact@v2
        with:
          name: tutorials${{ matrix.python-version }}
          path: ./tutorials/_build/html/artifacts/tutorials.tar.gz
  Deprecation_Messages_and_Coverage:
    needs: [Checks, Lint, Optimization, Tutorials]
    runs-on: ubuntu-latest
    strategy:
      matrix:
        python-version: [3.7]
    steps:
      - uses: actions/checkout@v2
      - uses: actions/setup-python@v2
        with:
          python-version: ${{ matrix.python-version }}
      - uses: actions/download-artifact@v2
        with:
          name: optimization3.6
          path: /tmp/o36
      - uses: actions/download-artifact@v2
        with:
          name: optimization3.7
          path: /tmp/o37
      - uses: actions/download-artifact@v2
        with:
          name: optimization3.8
          path: /tmp/o38
      - uses: actions/download-artifact@v2
        with:
          name: optimization3.9
          path: /tmp/o39
      - name: Install Dependencies
        run: pip install -U coverage coveralls diff-cover
        shell: bash
      - name: Combined Deprecation Messages
        run: |
          sort -f -u /tmp/o36/opt.dep /tmp/o37/opt.dep /tmp/o38/opt.dep /tmp/o39/opt.dep || true
        shell: bash
      - name: Coverage combine
        run: coverage3 combine /tmp/o37/opt.dat
        shell: bash
      - name: Upload to Coveralls
        env:
          GITHUB_TOKEN: ${{ secrets.GITHUB_TOKEN }}
        run: coveralls --service=github
        shell: bash<|MERGE_RESOLUTION|>--- conflicted
+++ resolved
@@ -166,23 +166,6 @@
           python-version: ${{ matrix.python-version }}
       - uses: ./.github/actions/install-master-dependencies
         if: ${{ !startsWith(github.ref, 'refs/heads/stable') }}
-<<<<<<< HEAD
-=======
-      - name: Install Aqua from Master
-        run: |
-          # Install Aqua for now until tutorials point to new repo
-          # Aqua depends on Ignis
-          pip install https://github.com/Qiskit/qiskit-ignis/archive/master.zip
-          pip install https://github.com/Qiskit/qiskit-aqua/archive/master.zip
-        if: ${{ !startsWith(github.ref, 'refs/heads/stable') }}
-        shell: bash
-      - name: Install Aqua from Pypi
-        run: |
-          # Install Aqua for now until tutorials point to new repo
-          pip install qiskit-aqua
-        if: ${{ startsWith(github.ref, 'refs/heads/stable') }}
-        shell: bash
->>>>>>> 8fb0cba3
       - uses: ./.github/actions/install-optimization
       - name: Install Dependencies
         run: |
