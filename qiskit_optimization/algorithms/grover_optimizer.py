# This code is part of Qiskit.
#
# (C) Copyright IBM 2020, 2021.
#
# This code is licensed under the Apache License, Version 2.0. You may
# obtain a copy of this license in the LICENSE.txt file in the root directory
# of this source tree or at http://www.apache.org/licenses/LICENSE-2.0.
#
# Any modifications or derivative works of this code must retain this
# copyright notice, and modified files need to carry a notice indicating
# that they have been altered from the originals.

"""GroverOptimizer module"""

import logging
import math
from copy import deepcopy
from typing import Optional, Dict, Union, List, cast

import numpy as np

from qiskit import QuantumCircuit, QuantumRegister
from qiskit.algorithms import AmplificationProblem
from qiskit.utils import QuantumInstance, algorithm_globals
from qiskit.algorithms.amplitude_amplifiers.grover import Grover
from qiskit.circuit.library import QuadraticForm
from qiskit.providers import Backend, BaseBackend
from qiskit.quantum_info import partial_trace
from .optimization_algorithm import (
    OptimizationResultStatus,
    OptimizationAlgorithm,
    OptimizationResult,
    SolutionSample,
)
from ..converters.quadratic_program_to_qubo import (
    QuadraticProgramToQubo,
    QuadraticProgramConverter,
)
from ..problems import Variable
from ..problems.quadratic_program import QuadraticProgram

logger = logging.getLogger(__name__)


class GroverOptimizer(OptimizationAlgorithm):
    """Uses Grover Adaptive Search (GAS) to find the minimum of a QUBO function."""

    def __init__(
        self,
        num_value_qubits: int,
        num_iterations: int = 3,
        quantum_instance: Optional[Union[BaseBackend, Backend, QuantumInstance]] = None,
        converters: Optional[
            Union[QuadraticProgramConverter, List[QuadraticProgramConverter]]
        ] = None,
        penalty: Optional[float] = None,
    ) -> None:
        """
        Args:
            num_value_qubits: The number of value qubits.
            num_iterations: The number of iterations the algorithm will search with
                no improvement.
            quantum_instance: Instance of selected backend, defaults to Aer's statevector simulator.
            converters: The converters to use for converting a problem into a different form.
                By default, when None is specified, an internally created instance of
                :class:`~qiskit_optimization.converters.QuadraticProgramToQubo` will be used.
            penalty: The penalty factor used in the default
                :class:`~qiskit_optimization.converters.QuadraticProgramToQubo` converter

        Raises:
            TypeError: When there one of converters is an invalid type.
        """
        self._num_value_qubits = num_value_qubits
        self._num_key_qubits = None
        self._n_iterations = num_iterations
        self._quantum_instance = None
        self._circuit_results = {}  # type: ignore

        if quantum_instance is not None:
            self.quantum_instance = quantum_instance

        self._converters = self._prepare_converters(converters, penalty)

    @property
    def quantum_instance(self) -> QuantumInstance:
        """The quantum instance to run the circuits.

        Returns:
            The quantum instance used in the algorithm.
        """
        return self._quantum_instance

    @quantum_instance.setter
    def quantum_instance(
        self, quantum_instance: Union[Backend, BaseBackend, QuantumInstance]
    ) -> None:
        """Set the quantum instance used to run the circuits.

        Args:
            quantum_instance: The quantum instance to be used in the algorithm.
        """
        if isinstance(quantum_instance, (BaseBackend, Backend)):
            self._quantum_instance = QuantumInstance(quantum_instance)
        else:
            self._quantum_instance = quantum_instance

    def get_compatibility_msg(self, problem: QuadraticProgram) -> str:
        """Checks whether a given problem can be solved with this optimizer.

        Checks whether the given problem is compatible, i.e., whether the problem can be converted
        to a QUBO, and otherwise, returns a message explaining the incompatibility.

        Args:
            problem: The optimization problem to check compatibility.

        Returns:
            A message describing the incompatibility.
        """
        return QuadraticProgramToQubo.get_compatibility_msg(problem)

    def _get_a_operator(self, qr_key_value, problem):
        quadratic = problem.objective.quadratic.to_array()
        linear = problem.objective.linear.to_array()
        offset = problem.objective.constant

        # Get circuit requirements from input.
        quadratic_form = QuadraticForm(
            self._num_value_qubits, quadratic, linear, offset, little_endian=False
        )

        a_operator = QuantumCircuit(qr_key_value)
        a_operator.h(list(range(self._num_key_qubits)))
        a_operator.compose(quadratic_form, inplace=True)
        return a_operator

    def _get_oracle(self, qr_key_value):
        # Build negative value oracle O.
        if qr_key_value is None:
            qr_key_value = QuantumRegister(self._num_key_qubits + self._num_value_qubits)

        oracle_bit = QuantumRegister(1, "oracle")
        oracle = QuantumCircuit(qr_key_value, oracle_bit)
        oracle.z(self._num_key_qubits)  # recognize negative values.

        def is_good_state(self, measurement):
            """Check whether ``measurement`` is a good state or not."""
            value = measurement[
                self._num_key_qubits : self._num_key_qubits + self._num_value_qubits
            ]
            return value[0] == "1"

        return oracle, is_good_state

    def solve(self, problem: QuadraticProgram) -> OptimizationResult:
        """Tries to solves the given problem using the grover optimizer.

        Runs the optimizer to try to solve the optimization problem. If the problem cannot be,
        converted to a QUBO, this optimizer raises an exception due to incompatibility.

        Args:
            problem: The problem to be solved.

        Returns:
            The result of the optimizer applied to the problem.

        Raises:
            AttributeError: If the quantum instance has not been set.
            QiskitOptimizationError: If the problem is incompatible with the optimizer.
        """
        if self.quantum_instance is None:
            raise AttributeError("The quantum instance or backend has not been set.")

        self._verify_compatibility(problem)

        # convert problem to QUBO
        problem_ = self._convert(problem, self._converters)
        problem_init = deepcopy(problem_)

        # convert to minimization problem
        if problem_.objective.sense == problem_.objective.Sense.MAXIMIZE:
            problem_.objective.sense = problem_.objective.Sense.MINIMIZE
            problem_.objective.constant = -problem_.objective.constant
            for i, val in problem_.objective.linear.to_dict().items():
                problem_.objective.linear[i] = -val
            for (i, j), val in problem_.objective.quadratic.to_dict().items():
                problem_.objective.quadratic[i, j] = -val
        self._num_key_qubits = len(problem_.objective.linear.to_array())  # type: ignore

        # Variables for tracking the optimum.
        optimum_found = False
        optimum_key = math.inf
        optimum_value = math.inf
        threshold = 0
        n_key = self._num_key_qubits
        n_value = self._num_value_qubits

        # Variables for tracking the solutions encountered.
        num_solutions = 2 ** n_key
        keys_measured = []

        # Variables for result object.
        operation_count = {}
        iteration = 0

        # Variables for stopping if we've hit the rotation max.
        rotations = 0
        max_rotations = int(np.ceil(100 * np.pi / 4))

        # Initialize oracle helper object.
        qr_key_value = QuantumRegister(self._num_key_qubits + self._num_value_qubits)
        orig_constant = problem_.objective.constant
        measurement = not self.quantum_instance.is_statevector
        oracle, is_good_state = self._get_oracle(qr_key_value)

        while not optimum_found:
            m = 1
            improvement_found = False

            # Get oracle O and the state preparation operator A for the current threshold.
            problem_.objective.constant = orig_constant - threshold
            a_operator = self._get_a_operator(qr_key_value, problem_)
            # Iterate until we measure a negative.
            loops_with_no_improvement = 0
            while not improvement_found:
                # Determine the number of rotations.
                loops_with_no_improvement += 1
                rotation_count = int(np.ceil(algorithm_globals.random.uniform(0, m - 1)))
                rotations += rotation_count
                # Apply Grover's Algorithm to find values below the threshold.
                # TODO: Utilize Grover's incremental feature - requires changes to Grover.
                amp_problem = AmplificationProblem(
                    oracle=oracle,
                    state_preparation=a_operator,
                    is_good_state=is_good_state,
                )
                grover = Grover()
                circuit = grover.construct_circuit(
                    problem=amp_problem, power=rotation_count, measurement=measurement
                )

                # Get the next outcome.
                outcome = self._measure(circuit)
                k = int(outcome[0:n_key], 2)
                v = outcome[n_key : n_key + n_value]
                int_v = self._bin_to_int(v, n_value) + threshold
                logger.info("Outcome: %s", outcome)
                logger.info("Value Q(x): %s", int_v)
                # If the value is an improvement, we update the iteration parameters (e.g. oracle).
                if int_v < optimum_value:
                    optimum_key = k
                    optimum_value = int_v
                    logger.info("Current Optimum Key: %s", optimum_key)
                    logger.info("Current Optimum Value: %s", optimum_value)
                    improvement_found = True
                    threshold = optimum_value

                    # trace out work qubits and store samples
                    # pylint: disable=invalid-unary-operand-type
                    if self._quantum_instance.is_statevector:  # type: ignore
                        indices = list(range(n_key, len(outcome)))
                        rho = partial_trace(self._circuit_results, indices)
                        self._circuit_results = np.diag(rho.data) ** 0.5
                    else:
                        self._circuit_results = {
                            i[-n_key:]: v for i, v in self._circuit_results.items()  # type: ignore
                        }
                    raw_samples = self._eigenvector_to_solutions(
                        self._circuit_results, problem_init
                    )
<<<<<<< HEAD
                    raw_samples.sort(
                        key=lambda x: problem_.objective.sense.value * x.fval
                    )
                    samples = self._interpret_samples(
                        problem, raw_samples, self._converters
                    )

=======
                    raw_samples.sort(key=lambda x: problem_.objective.sense.value * x.fval)
                    samples = self._interpret_samples(problem, raw_samples, self._converters)
>>>>>>> 724158ba
                else:
                    # Using Durr and Hoyer method, increase m.
                    m = int(np.ceil(min(m * 8 / 7, 2 ** (n_key / 2))))
                    logger.info("No Improvement. M: %s", m)

                    # Check if we've already seen this value.
                    if k not in keys_measured:
                        keys_measured.append(k)

                    # Assume the optimal if any of the stop parameters are true.
                    if (
                        loops_with_no_improvement >= self._n_iterations
                        or len(keys_measured) == num_solutions
                        or rotations >= max_rotations
                    ):
                        improvement_found = True
                        optimum_found = True

                # Track the operation count.
                operations = circuit.count_ops()
                operation_count[iteration] = operations
                iteration += 1
                logger.info("Operation Count: %s\n", operations)

        # If the constant is 0 and we didn't find a negative, the answer is likely 0.
        if optimum_value >= 0 and orig_constant == 0:
            optimum_key = 0

        opt_x = np.array([1 if s == "1" else 0 for s in ("{0:%sb}" % n_key).format(optimum_key)])
        # Compute function value
        fval = problem_init.objective.evaluate(opt_x)

        # cast binaries back to integers
        return cast(
            GroverOptimizationResult,
            self._interpret(
                x=opt_x,
                converters=self._converters,
                problem=problem,
                result_class=GroverOptimizationResult,
                samples=samples,
                raw_samples=raw_samples,
                operation_counts=operation_count,
                n_input_qubits=n_key,
                n_output_qubits=n_value,
                intermediate_fval=fval,
                threshold=threshold,
            ),
        )

    def _measure(self, circuit: QuantumCircuit) -> str:
        """Get probabilities from the given backend, and picks a random outcome."""
        probs = self._get_probs(circuit)
        freq = sorted(probs.items(), key=lambda x: x[1], reverse=True)
        # Pick a random outcome.
        idx = algorithm_globals.random.choice(len(freq), 1, p=[x[1] for x in freq])[0]
        logger.info("Frequencies: %s", freq)
        return freq[idx][0]

    def _get_probs(self, qc: QuantumCircuit) -> Dict[str, float]:
        """Gets probabilities from a given backend."""
        # Execute job and filter results.
        result = self.quantum_instance.execute(qc)
        if self.quantum_instance.is_statevector:
            state = result.get_statevector(qc)
            keys = [
                bin(i)[2::].rjust(int(np.log2(len(state))), "0")[::-1] for i in range(0, len(state))
            ]
            probs = [abs(a) ** 2 for a in state]
            total = math.fsum(probs)
            probs = [p / total for p in probs]
            hist = {key: prob for key, prob in zip(keys, probs) if prob > 0}
            self._circuit_results = state
        else:
            state = result.get_counts(qc)
            shots = self.quantum_instance.run_config.shots
            hist = {key[::-1]: val / shots for key, val in state.items() if val > 0}
<<<<<<< HEAD
            self._circuit_results = {b: (v / shots) ** 0.5 for (b, v) in state.items()}
=======
            self._circuit_results = {b[::-1]: np.sqrt(v / shots) for (b, v) in state.items()}
>>>>>>> 724158ba
        return hist

    @staticmethod
    def _bin_to_int(v: str, num_value_bits: int) -> int:
        """Converts a binary string of n bits using two's complement to an integer."""
        if v.startswith("1"):
            int_v = int(v, 2) - 2 ** num_value_bits
        else:
            int_v = int(v, 2)

        return int_v


class GroverOptimizationResult(OptimizationResult):
    """A result object for Grover Optimization methods."""

    def __init__(
        self,
        x: Union[List[float], np.ndarray],
        fval: float,
        variables: List[Variable],
        operation_counts: Dict[int, Dict[str, int]],
        n_input_qubits: int,
        n_output_qubits: int,
        intermediate_fval: float,
        threshold: float,
        status: OptimizationResultStatus,
        samples: Optional[List[SolutionSample]] = None,
        raw_samples: Optional[List[SolutionSample]] = None,
    ) -> None:
        """
        Constructs a result object with the specific Grover properties.

        Args:
            x: The solution of the problem
            fval: The value of the objective function of the solution
            variables: A list of variables defined in the problem
            operation_counts: The counts of each operation performed per iteration.
            n_input_qubits: The number of qubits used to represent the input.
            n_output_qubits: The number of qubits used to represent the output.
            intermediate_fval: The intermediate value of the objective function of the solution,
                that is expected to be identical with ``fval``.
            threshold: The threshold of Grover algorithm.
            status: the termination status of the optimization algorithm.
            samples: the x values, the objective function value of the original problem,
                the probability, and the status of sampling.
            raw_samples: the x values of the QUBO, the objective function value of the QUBO,
                and the probability of sampling.
        """
        super().__init__(
            x=x,
            fval=fval,
            variables=variables,
            status=status,
            raw_results=None,
            samples=samples,
        )
        self._raw_samples = raw_samples
        self._operation_counts = operation_counts
        self._n_input_qubits = n_input_qubits
        self._n_output_qubits = n_output_qubits
        self._intermediate_fval = intermediate_fval
        self._threshold = threshold

    @property
    def operation_counts(self) -> Dict[int, Dict[str, int]]:
        """Get the operation counts.

        Returns:
            The counts of each operation performed per iteration.
        """
        return self._operation_counts

    @property
    def n_input_qubits(self) -> int:
        """Getter of n_input_qubits

        Returns:
            The number of qubits used to represent the input.
        """
        return self._n_input_qubits

    @property
    def n_output_qubits(self) -> int:
        """Getter of n_output_qubits

        Returns:
            The number of qubits used to represent the output.
        """
        return self._n_output_qubits

    @property
    def intermediate_fval(self) -> float:
        """Getter of the intermediate fval

        Returns:
            The intermediate value of fval before interpret.
        """
        return self._intermediate_fval

    @property
    def threshold(self) -> float:
        """Getter of the threshold of Grover algorithm.

        Returns:
            The threshold of Grover algorithm.
        """
        return self._threshold

    @property
    def raw_samples(self) -> Optional[List[SolutionSample]]:
        """Returns the list of raw solution samples of ``GroverOptimizer``.

        Returns:
            The list of raw solution samples of ``GroverOptimizer``.
        """
        return self._raw_samples<|MERGE_RESOLUTION|>--- conflicted
+++ resolved
@@ -267,7 +267,6 @@
                     raw_samples = self._eigenvector_to_solutions(
                         self._circuit_results, problem_init
                     )
-<<<<<<< HEAD
                     raw_samples.sort(
                         key=lambda x: problem_.objective.sense.value * x.fval
                     )
@@ -275,10 +274,6 @@
                         problem, raw_samples, self._converters
                     )
 
-=======
-                    raw_samples.sort(key=lambda x: problem_.objective.sense.value * x.fval)
-                    samples = self._interpret_samples(problem, raw_samples, self._converters)
->>>>>>> 724158ba
                 else:
                     # Using Durr and Hoyer method, increase m.
                     m = int(np.ceil(min(m * 8 / 7, 2 ** (n_key / 2))))
@@ -356,11 +351,7 @@
             state = result.get_counts(qc)
             shots = self.quantum_instance.run_config.shots
             hist = {key[::-1]: val / shots for key, val in state.items() if val > 0}
-<<<<<<< HEAD
             self._circuit_results = {b: (v / shots) ** 0.5 for (b, v) in state.items()}
-=======
-            self._circuit_results = {b[::-1]: np.sqrt(v / shots) for (b, v) in state.items()}
->>>>>>> 724158ba
         return hist
 
     @staticmethod
