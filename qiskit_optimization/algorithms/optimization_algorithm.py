# This code is part of Qiskit.
#
# (C) Copyright IBM 2020, 2021.
#
# This code is licensed under the Apache License, Version 2.0. You may
# obtain a copy of this license in the LICENSE.txt file in the root directory
# of this source tree or at http://www.apache.org/licenses/LICENSE-2.0.
#
# Any modifications or derivative works of this code must retain this
# copyright notice, and modified files need to carry a notice indicating
# that they have been altered from the originals.

"""An abstract class for optimization algorithms in Qiskit's optimization module."""

from abc import ABC, abstractmethod
from dataclasses import dataclass
from enum import Enum
from typing import List, Union, Any, Optional, Dict, Type, cast
from warnings import warn

import numpy as np

from qiskit.opflow import StateFn, DictStateFn
from ..exceptions import QiskitOptimizationError
<<<<<<< HEAD
from ..converters.quadratic_program_to_qubo import (QuadraticProgramToQubo,
                                                    QuadraticProgramConverter)
from ..converters import MaximizeToMinimize
=======
from ..converters.quadratic_program_to_qubo import (
    QuadraticProgramToQubo,
    QuadraticProgramConverter,
)
>>>>>>> 724158ba
from ..problems.quadratic_program import QuadraticProgram, Variable


class OptimizationResultStatus(Enum):
    """Termination status of an optimization algorithm."""

    SUCCESS = 0
    """the optimization algorithm succeeded to find an optimal solution."""

    FAILURE = 1
    """the optimization algorithm ended in a failure."""

    INFEASIBLE = 2
    """the optimization algorithm obtained an infeasible solution."""


@dataclass
class SolutionSample:
    """A sample of an optimization solution

    Attributes:
        x: the values of variables
        fval: the objective function value
        probability: the probability of this sample
        status: the status of this sample
    """

    x: np.ndarray
    fval: float
    probability: float
    status: OptimizationResultStatus


class OptimizationResult:
    """A base class for optimization results.

    The optimization algorithms return an object of the type ``OptimizationResult``
    with the information about the solution obtained.

    ``OptimizationResult`` allows users to get the value of a variable by specifying an index or
    a name as follows.

    Examples:
        >>> from qiskit_optimization import QuadraticProgram
        >>> from qiskit_optimization.algorithms import CplexOptimizer
        >>> problem = QuadraticProgram()
        >>> _ = problem.binary_var('x1')
        >>> _ = problem.binary_var('x2')
        >>> _ = problem.binary_var('x3')
        >>> problem.minimize(linear={'x1': 1, 'x2': -2, 'x3': 3})
        >>> print([var.name for var in problem.variables])
        ['x1', 'x2', 'x3']
        >>> optimizer = CplexOptimizer()
        >>> result = optimizer.solve(problem)
        >>> print(result.variable_names)
        ['x1', 'x2', 'x3']
        >>> print(result.x)
        [0. 1. 0.]
        >>> print(result[1])
        1.0
        >>> print(result['x1'])
        0.0
        >>> print(result.fval)
        -2.0
        >>> print(result.variables_dict)
        {'x1': 0.0, 'x2': 1.0, 'x3': 0.0}

    Note:
        The order of variables should be equal to that of the problem solved by
        optimization algorithms. Optimization algorithms and converters of ``QuadraticProgram``
        should maintain the order when generating a new ``OptimizationResult`` object.
    """

    def __init__(
        self,
        x: Optional[Union[List[float], np.ndarray]],
        fval: float,
        variables: List[Variable],
        status: OptimizationResultStatus,
        raw_results: Optional[Any] = None,
        samples: Optional[List[SolutionSample]] = None,
    ) -> None:
        """
        Args:
            x: the optimal value found in the optimization, or possibly None in case of FAILURE.
            fval: the optimal function value.
            variables: the list of variables of the optimization problem.
            raw_results: the original results object from the optimization algorithm.
            status: the termination status of the optimization algorithm.
            samples: the solution samples.

        Raises:
            QiskitOptimizationError: if sizes of ``x`` and ``variables`` do not match.
        """
        self._variables = variables
        self._variable_names = [var.name for var in self._variables]
        if x is None:
            # if no state is given, it is set to None
            self._x = None  # pylint: disable=invalid-name
            self._variables_dict = None
        else:
            if len(x) != len(variables):
                raise QiskitOptimizationError(
                    "Inconsistent size of optimal value and variables. x: size {} {}, "
                    "variables: size {} {}".format(
                        len(x), x, len(variables), [v.name for v in variables]
                    )
                )
            self._x = np.asarray(x)
            self._variables_dict = dict(zip(self._variable_names, self._x))

        self._fval = fval
        self._raw_results = raw_results
        self._status = status
        if samples:
            sum_prob = np.sum([e.probability for e in samples])
            if not np.isclose(sum_prob, 1.0):
                warn("The sum of probability of samples is not close to 1: {}".format(sum_prob))
            self._samples = samples
        else:
            self._samples = [
                SolutionSample(x=cast(np.ndarray, x), fval=fval, status=status, probability=1.0)
            ]

    def __repr__(self) -> str:
        return (
            "optimal function value: {}\n"
            "optimal value: {}\n"
            "status: {}".format(self._fval, self._x, self._status.name)
        )

    def __getitem__(self, key: Union[int, str]) -> float:
        """Returns the value of the variable whose index or name is equal to ``key``.

        The key can be an integer or a string.
        If the key is an integer, this methods returns the value of the variable
        whose index is equal to ``key``.
        If the key is a string, this methods return the value of the variable
        whose name is equal to ``key``.

        Args:
            key: an integer or a string.

        Returns:
            The value of a variable whose index or name is equal to ``key``.

        Raises:
            IndexError: if ``key`` is an integer and is out of range of the variables.
            KeyError: if ``key`` is a string and none of the variables has ``key`` as name.
            TypeError: if ``key`` is neither an integer nor a string.
        """
        if isinstance(key, int):
            return self._x[key]
        if isinstance(key, str):
            return self._variables_dict[key]
        raise TypeError(
            "Integer or string key required," "instead {}({}) provided.".format(type(key), key)
        )

    def get_correlations(self) -> np.ndarray:
        """
        Get <Zi x Zj> correlation matrix from the samples.

        Returns:
            A correlation matrix.
        """

        states = [v.x for v in self.samples]
        probs = [v.probability for v in self.samples]

        n = len(states[0])
        correlations = np.zeros((n, n))
        for k, prob in enumerate(probs):
            b = states[k]
            for i in range(n):
                for j in range(i):
                    if b[i] == b[j]:
                        correlations[i, j] += prob
                    else:
                        correlations[i, j] -= prob
        return correlations

    @property
    def x(self) -> Optional[np.ndarray]:
        """Returns the optimal value found in the optimization or None in case of FAILURE.

        Returns:
            The optimal value found in the optimization.
        """
        return self._x

    @property
    def fval(self) -> float:
        """Returns the optimal function value.

        Returns:
            The function value corresponding to the optimal value found in the optimization.
        """
        return self._fval

    @property
    def raw_results(self) -> Any:
        """Return the original results object from the optimization algorithm.

        Currently a dump for any leftovers.

        Returns:
            Additional result information of the optimization algorithm.
        """
        return self._raw_results

    @property
    def status(self) -> OptimizationResultStatus:
        """Returns the termination status of the optimization algorithm.

        Returns:
            The termination status of the algorithm.
        """
        return self._status

    @property
    def variables(self) -> List[Variable]:
        """Returns the list of variables of the optimization problem.

        Returns:
            The list of variables.
        """
        return self._variables

    @property
    def variables_dict(self) -> Dict[str, float]:
        """Returns the optimal value as a dictionary of the variable name and corresponding value.

        Returns:
            The optimal value as a dictionary of the variable name and corresponding value.
        """
        return self._variables_dict

    @property
    def variable_names(self) -> List[str]:
        """Returns the list of variable names of the optimization problem.

        Returns:
            The list of variable names of the optimization problem.
        """
        return self._variable_names

    @property
    def samples(self) -> List[SolutionSample]:
        """Returns the list of solution samples

        Returns:
            The list of solution samples.
        """
        return self._samples


class OptimizationAlgorithm(ABC):
    """An abstract class for optimization algorithms in Qiskit's optimization module."""

    @abstractmethod
    def get_compatibility_msg(self, problem: QuadraticProgram) -> str:
        """Checks whether a given problem can be solved with the optimizer implementing this method.

        Args:
            problem: The optimization problem to check compatibility.

        Returns:
            Returns the incompatibility message. If the message is empty no issues were found.
        """

    def is_compatible(self, problem: QuadraticProgram) -> bool:
        """Checks whether a given problem can be solved with the optimizer implementing this method.

        Args:
            problem: The optimization problem to check compatibility.

        Returns:
            Returns True if the problem is compatible, False otherwise.
        """
        return len(self.get_compatibility_msg(problem)) == 0

    @abstractmethod
    def solve(self, problem: QuadraticProgram) -> "OptimizationResult":
        """Tries to solves the given problem using the optimizer.

        Runs the optimizer to try to solve the optimization problem.

        Args:
            problem: The problem to be solved.

        Returns:
            The result of the optimizer applied to the problem.

        Raises:
            QiskitOptimizationError: If the problem is incompatible with the optimizer.
        """
        raise NotImplementedError

    def _verify_compatibility(self, problem: QuadraticProgram) -> None:
        """Verifies that the problem is suitable for this optimizer. If the problem is not
        compatible then an exception is raised. This method is for convenience for concrete
        optimizers and is not intended to be used by end user.

        Args:
            problem: Problem to verify.

        Returns:
            None

        Raises:
            QiskitOptimizationError: If the problem is incompatible with the optimizer.

        """
        # check compatibility and raise exception if incompatible
        msg = self.get_compatibility_msg(problem)
        if msg:
            raise QiskitOptimizationError("Incompatible problem: {}".format(msg))

    @staticmethod
    def _get_feasibility_status(
        problem: QuadraticProgram, x: Union[List[float], np.ndarray]
    ) -> OptimizationResultStatus:
        """Returns whether the input result is feasible or not for the given problem.

        Args:
            problem: Problem to verify.
            x: the input result list.

        Returns:
            The status of the result.
        """
        is_feasible = problem.is_feasible(x)

        return (
            OptimizationResultStatus.SUCCESS if is_feasible else OptimizationResultStatus.INFEASIBLE
        )

    @staticmethod
<<<<<<< HEAD
    def _prepare_converters(converters: Optional[Union[QuadraticProgramConverter,
                                                       List[QuadraticProgramConverter]]],
                            penalty: Optional[float] = None) -> List[QuadraticProgramConverter]:
        """Prepare a list of converters from the input. The returned list always contains
        an instance of QuadraticProgramConverter or MaximizeToMinimize.
=======
    def _prepare_converters(
        converters: Optional[Union[QuadraticProgramConverter, List[QuadraticProgramConverter]]],
        penalty: Optional[float] = None,
    ) -> List[QuadraticProgramConverter]:
        """Prepare a list of converters from the input.
>>>>>>> 724158ba

        Args:
            converters: The converters to use for converting a problem into a different form.
                By default, when None is specified, an internally created instance of
                :class:`~qiskit_optimization.converters.QuadraticProgramToQubo` will be used.
            penalty: The penalty factor used in the default
                :class:`~qiskit_optimization.converters.QuadraticProgramToQubo` converter

        Returns:
            The list of converters.

        Raises:
            TypeError: When the converters include those that are not
            :class:`~qiskit_optimization.converters.QuadraticProgramConverter type.
        """
        if converters is None:
            return [QuadraticProgramToQubo(penalty=penalty)]
        elif isinstance(converters, QuadraticProgramConverter):
            return [converters]
<<<<<<< HEAD
        elif isinstance(converters, list) and \
                all(isinstance(converter, QuadraticProgramConverter) for converter in converters):
            if any(isinstance(converter, MaximizeToMinimize) for converter in converters):
                return converters
            else:
                return converters + [MaximizeToMinimize()]
=======
        elif isinstance(converters, list) and all(
            isinstance(converter, QuadraticProgramConverter) for converter in converters
        ):
            return converters
>>>>>>> 724158ba
        else:
            raise TypeError("`converters` must all be of the QuadraticProgramConverter type")

    @staticmethod
    def _convert(
        problem: QuadraticProgram,
        converters: Union[QuadraticProgramConverter, List[QuadraticProgramConverter]],
    ) -> QuadraticProgram:
        """Convert the problem with the converters

        Args:
            problem: The problem to be solved
            converters: The converters to use for converting a problem into a different form.

        Returns:
            The problem converted by the converters.
        """
        problem_ = problem

        if not isinstance(converters, list):
            converters = [converters]

        for converter in converters:
            problem_ = converter.convert(problem_)

        return problem_

    @classmethod
    def _interpret(
        cls,
        x: np.ndarray,
        problem: QuadraticProgram,
        converters: Optional[
            Union[QuadraticProgramConverter, List[QuadraticProgramConverter]]
        ] = None,
        result_class: Type[OptimizationResult] = OptimizationResult,
        **kwargs,
    ) -> OptimizationResult:
        """Convert back the result of the converted problem to the result of the original problem.

        Args:
            x: The result of the converted problem.
            converters: The converters to use for converting back the result of the problem
                to the result of the original problem.
            problem: The original problem for which `x` is interpreted.
            result_class: The class of the result object.
            kwargs: parameters of the constructor of result_class

        Returns:
            The result of the original problem.

        Raises:
            QiskitOptimizationError: if result_class is not a sub-class of OptimizationResult.
            TypeError: if converters are not QuadraticProgramConverter or a list of
                QuadraticProgramConverter.
        """
        if not issubclass(result_class, OptimizationResult):
            raise QiskitOptimizationError(
                "Invalid result class, not derived from OptimizationResult: "
                "{}".format(result_class)
            )
        if converters is None:
            converters = []
        if not isinstance(converters, list):
            converters = [converters]
        if not all(isinstance(conv, QuadraticProgramConverter) for conv in converters):
            raise TypeError("Invalid object of converters: {}".format(converters))

        for converter in converters[::-1]:
            x = converter.interpret(x)
        return result_class(
            x=x,
            fval=problem.objective.evaluate(x),
            variables=problem.variables,
            status=cls._get_feasibility_status(problem, x),
            **kwargs,
        )

    @classmethod
    def _interpret_samples(
        cls,
        problem: QuadraticProgram,
        raw_samples: List[SolutionSample],
        converters: List[QuadraticProgramConverter],
    ) -> List[SolutionSample]:
        prob = {}  # type: dict
        array = {}
        for sample in raw_samples:
            x = sample.x
            for converter in converters[::-1]:
                x = converter.interpret(x)
            key = tuple(x)
            prob[key] = prob.get(key, 0.0) + sample.probability
            array[key] = x

        samples = []
        for key, x in array.items():
            probability = prob[key]
            fval = problem.objective.evaluate(x)
            status = cls._get_feasibility_status(problem, x)
            samples.append(SolutionSample(x, fval, probability, status))

        return sorted(
            samples,
            key=lambda v: (v.status.value, problem.objective.sense.value * v.fval),
        )

    @staticmethod
    def _eigenvector_to_solutions(
        eigenvector: Union[dict, np.ndarray, StateFn],
        qubo: QuadraticProgram,
        min_probability: float = 1e-6,
    ) -> List[SolutionSample]:
        """Convert the eigenvector to the bitstrings and corresponding eigenvalues.

        Args:
            eigenvector: The eigenvector from which the solution states are extracted.
            qubo: The QUBO to evaluate at the bitstring.
            min_probability: Only consider states where the amplitude exceeds this threshold.

        Returns:
            For each computational basis state contained in the eigenvector, return the basis
            state as bitstring along with the QUBO evaluated at that bitstring and the
            probability of sampling this bitstring from the eigenvector.

        Examples:
            >>> op = MatrixOp(numpy.array([[1, 1], [1, -1]]) / numpy.sqrt(2))
            >>> eigenvectors = {'0': 12, '1': 1}
            >>> print(eigenvector_to_solutions(eigenvectors, op))
            [('0', 0.7071067811865475, 0.9230769230769231),
            ('1', -0.7071067811865475, 0.07692307692307693)]

            >>> op = MatrixOp(numpy.array([[1, 1], [1, -1]]) / numpy.sqrt(2))
            >>> eigenvectors = numpy.array([1, 1] / numpy.sqrt(2), dtype=complex)
            >>> print(eigenvector_to_solutions(eigenvectors, op))
            [('0', 0.7071067811865475, 0.4999999999999999),
            ('1', -0.7071067811865475, 0.4999999999999999)]

        Raises:
            TypeError: If the type of eigenvector is not supported.
        """
        if isinstance(eigenvector, DictStateFn):
            eigenvector = {bitstr: val ** 2 for (bitstr, val) in eigenvector.primitive.items()}
        elif isinstance(eigenvector, StateFn):
            eigenvector = eigenvector.to_matrix()

        def generate_solution(bitstr, qubo, probability):
            x = np.fromiter(list(bitstr), dtype=int)
            fval = qubo.objective.evaluate(x)
            return SolutionSample(
                x=x,
                fval=fval,
                probability=probability,
                status=OptimizationResultStatus.SUCCESS,
            )

        solutions = []
        if isinstance(eigenvector, dict):
            all_counts = sum(eigenvector.values())
            # iterate over all samples
            for bitstr, count in eigenvector.items():
                sampling_probability = count / all_counts
                # add the bitstring, if the sampling probability exceeds the threshold
                if sampling_probability >= min_probability:
                    solutions.append(generate_solution(bitstr, qubo, sampling_probability))

        elif isinstance(eigenvector, np.ndarray):
            num_qubits = int(np.log2(eigenvector.size))
            probabilities = np.abs(eigenvector * eigenvector.conj())

            # iterate over all states and their sampling probabilities
            for i, sampling_probability in enumerate(probabilities):
                # add the i-th state if the sampling probability exceeds the threshold
                if sampling_probability >= min_probability:
                    bitstr = "{:b}".format(i).rjust(num_qubits, "0")[::-1]
                    solutions.append(generate_solution(bitstr, qubo, sampling_probability))

        else:
            raise TypeError("Unsupported format of eigenvector. Provide a dict or numpy.ndarray.")

        return solutions<|MERGE_RESOLUTION|>--- conflicted
+++ resolved
@@ -22,16 +22,8 @@
 
 from qiskit.opflow import StateFn, DictStateFn
 from ..exceptions import QiskitOptimizationError
-<<<<<<< HEAD
-from ..converters.quadratic_program_to_qubo import (QuadraticProgramToQubo,
-                                                    QuadraticProgramConverter)
+from ..converters.quadratic_program_to_qubo import QuadraticProgramToQubo, QuadraticProgramConverter
 from ..converters import MaximizeToMinimize
-=======
-from ..converters.quadratic_program_to_qubo import (
-    QuadraticProgramToQubo,
-    QuadraticProgramConverter,
-)
->>>>>>> 724158ba
 from ..problems.quadratic_program import QuadraticProgram, Variable
 
 
@@ -371,19 +363,12 @@
         )
 
     @staticmethod
-<<<<<<< HEAD
-    def _prepare_converters(converters: Optional[Union[QuadraticProgramConverter,
-                                                       List[QuadraticProgramConverter]]],
-                            penalty: Optional[float] = None) -> List[QuadraticProgramConverter]:
-        """Prepare a list of converters from the input. The returned list always contains
-        an instance of QuadraticProgramConverter or MaximizeToMinimize.
-=======
     def _prepare_converters(
         converters: Optional[Union[QuadraticProgramConverter, List[QuadraticProgramConverter]]],
         penalty: Optional[float] = None,
     ) -> List[QuadraticProgramConverter]:
-        """Prepare a list of converters from the input.
->>>>>>> 724158ba
+        """Prepare a list of converters from the input. The returned list always contains
+        an instance of QuadraticProgramConverter or MaximizeToMinimize.
 
         Args:
             converters: The converters to use for converting a problem into a different form.
@@ -403,19 +388,13 @@
             return [QuadraticProgramToQubo(penalty=penalty)]
         elif isinstance(converters, QuadraticProgramConverter):
             return [converters]
-<<<<<<< HEAD
-        elif isinstance(converters, list) and \
-                all(isinstance(converter, QuadraticProgramConverter) for converter in converters):
+        elif isinstance(converters, list) and all(
+            isinstance(converter, QuadraticProgramConverter) for converter in converters
+        ):
             if any(isinstance(converter, MaximizeToMinimize) for converter in converters):
                 return converters
             else:
                 return converters + [MaximizeToMinimize()]
-=======
-        elif isinstance(converters, list) and all(
-            isinstance(converter, QuadraticProgramConverter) for converter in converters
-        ):
-            return converters
->>>>>>> 724158ba
         else:
             raise TypeError("`converters` must all be of the QuadraticProgramConverter type")
 
