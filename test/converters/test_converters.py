# This code is part of Qiskit.
#
# (C) Copyright IBM 2020, 2021.
#
# This code is licensed under the Apache License, Version 2.0. You may
# obtain a copy of this license in the LICENSE.txt file in the root directory
# of this source tree or at http://www.apache.org/licenses/LICENSE-2.0.
#
# Any modifications or derivative works of this code must retain this
# copyright notice, and modified files need to carry a notice indicating
# that they have been altered from the originals.

""" Test Converters """

import logging
import unittest
from test.optimization_test_case import (
    QiskitOptimizationTestCase,
    requires_extra_library,
)

import numpy as np
from docplex.mp.model import Model
from qiskit.algorithms import NumPyMinimumEigensolver
from qiskit.opflow import Z, I
from qiskit_optimization import QuadraticProgram, QiskitOptimizationError
from qiskit_optimization.algorithms import (
    MinimumEigenOptimizer,
    CplexOptimizer,
    ADMMOptimizer,
)
from qiskit_optimization.algorithms.admm_optimizer import ADMMParameters
<<<<<<< HEAD
from qiskit_optimization.converters import (InequalityToEquality, IntegerToBinary,
                                            LinearEqualityToPenalty, MaximizeToMinimize)
=======
from qiskit_optimization.converters import (
    InequalityToEquality,
    IntegerToBinary,
    LinearEqualityToPenalty,
)
>>>>>>> 724158ba
from qiskit_optimization.problems import Constraint, Variable

logger = logging.getLogger(__name__)

QUBIT_OP_MAXIMIZE_SAMPLE = (
    -199999.5 * (I ^ I ^ I ^ Z)
    + -399999.5 * (I ^ I ^ Z ^ I)
    + -599999.5 * (I ^ Z ^ I ^ I)
    + -799999.5 * (Z ^ I ^ I ^ I)
    + 100000 * (I ^ I ^ Z ^ Z)
    + 150000 * (I ^ Z ^ I ^ Z)
    + 300000 * (I ^ Z ^ Z ^ I)
    + 200000 * (Z ^ I ^ I ^ Z)
    + 400000 * (Z ^ I ^ Z ^ I)
    + 600000 * (Z ^ Z ^ I ^ I)
)
OFFSET_MAXIMIZE_SAMPLE = 1149998


class TestConverters(QiskitOptimizationTestCase):
    """Test Converters"""

    def test_empty_problem(self):
        """Test empty problem"""
        op = QuadraticProgram()
        conv = InequalityToEquality()
        op = conv.convert(op)
        conv = IntegerToBinary()
        op = conv.convert(op)
        conv = LinearEqualityToPenalty()
        op = conv.convert(op)
        conv = MaximizeToMinimize()
        op = conv.convert(op)
        _, shift = op.to_ising()
        self.assertEqual(shift, 0.0)

    def test_valid_variable_type(self):
        """Validate the types of the variables for QuadraticProgram.to_ising."""
        # Integer variable
        with self.assertRaises(QiskitOptimizationError):
            op = QuadraticProgram()
            op.integer_var(0, 10, "int_var")
            _ = op.to_ising()
        # Continuous variable
        with self.assertRaises(QiskitOptimizationError):
            op = QuadraticProgram()
            op.continuous_var(0, 10, "continuous_var")
            _ = op.to_ising()

    def test_inequality_binary(self):
        """Test InequalityToEqualityConverter with binary variables"""
        op = QuadraticProgram()
        for i in range(3):
            op.binary_var(name="x{}".format(i))
        # Linear constraints
        linear_constraint = {"x0": 1, "x1": 1}
        op.linear_constraint(linear_constraint, Constraint.Sense.EQ, 1, "x0x1")
        linear_constraint = {"x1": 1, "x2": -1}
        op.linear_constraint(linear_constraint, Constraint.Sense.LE, 2, "x1x2")
        linear_constraint = {"x0": 1, "x2": 3}
        op.linear_constraint(linear_constraint, Constraint.Sense.GE, 2, "x0x2")
        # Quadratic constraints
        quadratic = {("x0", "x1"): 1, ("x1", "x2"): 2}
        op.quadratic_constraint({}, quadratic, Constraint.Sense.LE, 3, "x0x1_x1x2LE")
        quadratic = {("x0", "x1"): 3, ("x1", "x2"): 4}
        op.quadratic_constraint({}, quadratic, Constraint.Sense.GE, 3, "x0x1_x1x2GE")
        # Convert inequality constraints into equality constraints
        conv = InequalityToEquality()
        op2 = conv.convert(op)
        self.assertListEqual(
            [v.name for v in op2.variables],
            [
                "x0",
                "x1",
                "x2",
                "x1x2@int_slack",
                "x0x2@int_slack",
                "x0x1_x1x2LE@int_slack",
                "x0x1_x1x2GE@int_slack",
            ],
        )
        # Check names and objective senses
        self.assertEqual(op.name, op2.name)
        self.assertEqual(op.objective.sense, op2.objective.sense)
        # For linear constraints
        lst = [
            op2.linear_constraints[0].linear.to_dict()[0],
            op2.linear_constraints[0].linear.to_dict()[1],
        ]
        self.assertListEqual(lst, [1, 1])
        self.assertEqual(op2.linear_constraints[0].sense, Constraint.Sense.EQ)
        lst = [
            op2.linear_constraints[1].linear.to_dict()[1],
            op2.linear_constraints[1].linear.to_dict()[2],
            op2.linear_constraints[1].linear.to_dict()[3],
        ]
        self.assertListEqual(lst, [1, -1, 1])
        lst = [op2.variables[3].lowerbound, op2.variables[3].upperbound]
        self.assertListEqual(lst, [0, 3])
        self.assertEqual(op2.linear_constraints[1].sense, Constraint.Sense.EQ)
        lst = [
            op2.linear_constraints[2].linear.to_dict()[0],
            op2.linear_constraints[2].linear.to_dict()[2],
            op2.linear_constraints[2].linear.to_dict()[4],
        ]
        self.assertListEqual(lst, [1, 3, -1])
        lst = [op2.variables[4].lowerbound, op2.variables[4].upperbound]
        self.assertListEqual(lst, [0, 2])
        self.assertEqual(op2.linear_constraints[2].sense, Constraint.Sense.EQ)
        # For quadratic constraints
        lst = [
            op2.quadratic_constraints[0].quadratic.to_dict()[(0, 1)],
            op2.quadratic_constraints[0].quadratic.to_dict()[(1, 2)],
            op2.quadratic_constraints[0].linear.to_dict()[5],
        ]
        self.assertListEqual(lst, [1, 2, 1])
        lst = [op2.variables[5].lowerbound, op2.variables[5].upperbound]
        self.assertListEqual(lst, [0, 3])
        lst = [
            op2.quadratic_constraints[1].quadratic.to_dict()[(0, 1)],
            op2.quadratic_constraints[1].quadratic.to_dict()[(1, 2)],
            op2.quadratic_constraints[1].linear.to_dict()[6],
        ]
        self.assertListEqual(lst, [3, 4, -1])
        lst = [op2.variables[6].lowerbound, op2.variables[6].upperbound]
        self.assertListEqual(lst, [0, 4])

        new_x = conv.interpret(np.arange(7))
        np.testing.assert_array_almost_equal(new_x, np.arange(3))

    def test_inequality_integer(self):
        """Test InequalityToEqualityConverter with integer variables"""
        op = QuadraticProgram()
        for i in range(3):
            op.integer_var(name="x{}".format(i), lowerbound=-3, upperbound=3)
        # Linear constraints
        linear_constraint = {"x0": 1, "x1": 1}
        op.linear_constraint(linear_constraint, Constraint.Sense.EQ, 1, "x0x1")
        linear_constraint = {"x1": 1, "x2": -1}
        op.linear_constraint(linear_constraint, Constraint.Sense.LE, 2, "x1x2")
        linear_constraint = {"x0": 1, "x2": 3}
        op.linear_constraint(linear_constraint, Constraint.Sense.GE, 2, "x0x2")
        # Quadratic constraints
        quadratic = {("x0", "x1"): 1, ("x1", "x2"): 2}
        op.quadratic_constraint({}, quadratic, Constraint.Sense.LE, 3, "x0x1_x1x2LE")
        quadratic = {("x0", "x1"): 3, ("x1", "x2"): 4}
        op.quadratic_constraint({}, quadratic, Constraint.Sense.GE, 3, "x0x1_x1x2GE")
        conv = InequalityToEquality()
        op2 = conv.convert(op)
        self.assertListEqual(
            [v.name for v in op2.variables],
            [
                "x0",
                "x1",
                "x2",
                "x1x2@int_slack",
                "x0x2@int_slack",
                "x0x1_x1x2LE@int_slack",
                "x0x1_x1x2GE@int_slack",
            ],
        )
        # For linear constraints
        lst = [
            op2.linear_constraints[0].linear.to_dict()[0],
            op2.linear_constraints[0].linear.to_dict()[1],
        ]
        self.assertListEqual(lst, [1, 1])
        self.assertEqual(op2.linear_constraints[0].sense, Constraint.Sense.EQ)
        lst = [
            op2.linear_constraints[1].linear.to_dict()[1],
            op2.linear_constraints[1].linear.to_dict()[2],
            op2.linear_constraints[1].linear.to_dict()[3],
        ]
        self.assertListEqual(lst, [1, -1, 1])
        lst = [op2.variables[3].lowerbound, op2.variables[3].upperbound]
        self.assertListEqual(lst, [0, 8])
        self.assertEqual(op2.linear_constraints[1].sense, Constraint.Sense.EQ)
        lst = [
            op2.linear_constraints[2].linear.to_dict()[0],
            op2.linear_constraints[2].linear.to_dict()[2],
            op2.linear_constraints[2].linear.to_dict()[4],
        ]
        self.assertListEqual(lst, [1, 3, -1])
        lst = [op2.variables[4].lowerbound, op2.variables[4].upperbound]
        self.assertListEqual(lst, [0, 10])
        self.assertEqual(op2.linear_constraints[2].sense, Constraint.Sense.EQ)
        # For quadratic constraints
        lst = [
            op2.quadratic_constraints[0].quadratic.to_dict()[(0, 1)],
            op2.quadratic_constraints[0].quadratic.to_dict()[(1, 2)],
            op2.quadratic_constraints[0].linear.to_dict()[5],
        ]
        self.assertListEqual(lst, [1, 2, 1])
        lst = [op2.variables[5].lowerbound, op2.variables[5].upperbound]
        self.assertListEqual(lst, [0, 30])
        lst = [
            op2.quadratic_constraints[1].quadratic.to_dict()[(0, 1)],
            op2.quadratic_constraints[1].quadratic.to_dict()[(1, 2)],
            op2.quadratic_constraints[1].linear.to_dict()[6],
        ]
        self.assertListEqual(lst, [3, 4, -1])
        lst = [op2.variables[6].lowerbound, op2.variables[6].upperbound]
        self.assertListEqual(lst, [0, 60])

        new_x = conv.interpret(np.arange(7))
        np.testing.assert_array_almost_equal(new_x, np.arange(3))

    def test_inequality_mode_integer(self):
        """Test integer mode of InequalityToEqualityConverter()"""
        op = QuadraticProgram()
        for i in range(3):
            op.binary_var(name="x{}".format(i))
        # Linear constraints
        linear_constraint = {"x0": 1, "x1": 1}
        op.linear_constraint(linear_constraint, Constraint.Sense.EQ, 1, "x0x1")
        linear_constraint = {"x1": 1, "x2": -1}
        op.linear_constraint(linear_constraint, Constraint.Sense.LE, 2, "x1x2")
        linear_constraint = {"x0": 1, "x2": 3}
        op.linear_constraint(linear_constraint, Constraint.Sense.GE, 2, "x0x2")
        conv = InequalityToEquality(mode="integer")
        op2 = conv.convert(op)
        lst = [op2.variables[3].vartype, op2.variables[4].vartype]
        self.assertListEqual(lst, [Variable.Type.INTEGER, Variable.Type.INTEGER])

    def test_inequality_mode_continuous(self):
        """Test continuous mode of InequalityToEqualityConverter()"""
        op = QuadraticProgram()
        for i in range(3):
            op.binary_var(name="x{}".format(i))
        # Linear constraints
        linear_constraint = {"x0": 1, "x1": 1}
        op.linear_constraint(linear_constraint, Constraint.Sense.EQ, 1, "x0x1")
        linear_constraint = {"x1": 1, "x2": -1}
        op.linear_constraint(linear_constraint, Constraint.Sense.LE, 2, "x1x2")
        linear_constraint = {"x0": 1, "x2": 3}
        op.linear_constraint(linear_constraint, Constraint.Sense.GE, 2, "x0x2")
        conv = InequalityToEquality(mode="continuous")
        op2 = conv.convert(op)
        lst = [op2.variables[3].vartype, op2.variables[4].vartype]
        self.assertListEqual(lst, [Variable.Type.CONTINUOUS, Variable.Type.CONTINUOUS])

    def test_inequality_mode_auto(self):
        """Test auto mode of InequalityToEqualityConverter()"""
        op = QuadraticProgram()
        for i in range(3):
            op.binary_var(name="x{}".format(i))
        # Linear constraints
        linear_constraint = {"x0": 1, "x1": 1}
        op.linear_constraint(linear_constraint, Constraint.Sense.EQ, 1, "x0x1")
        linear_constraint = {"x1": 1, "x2": -1}
        op.linear_constraint(linear_constraint, Constraint.Sense.LE, 2, "x1x2")
        linear_constraint = {"x0": 1.1, "x2": 2.2}
        op.linear_constraint(linear_constraint, Constraint.Sense.GE, 3.3, "x0x2")
        conv = InequalityToEquality(mode="auto")
        op2 = conv.convert(op)
        lst = [op2.variables[3].vartype, op2.variables[4].vartype]
        self.assertListEqual(lst, [Variable.Type.INTEGER, Variable.Type.CONTINUOUS])

    def test_penalize_sense(self):
        """Test PenalizeLinearEqualityConstraints with senses"""
        op = QuadraticProgram()
        for i in range(3):
            op.binary_var(name="x{}".format(i))
        # Linear constraints
        linear_constraint = {"x0": 1, "x1": 1}
        op.linear_constraint(linear_constraint, Constraint.Sense.EQ, 1, "x0x1")
        linear_constraint = {"x1": 1, "x2": -1}
        op.linear_constraint(linear_constraint, Constraint.Sense.LE, 2, "x1x2")
        linear_constraint = {"x0": 1, "x2": 3}
        op.linear_constraint(linear_constraint, Constraint.Sense.GE, 2, "x0x2")
        self.assertEqual(op.get_num_linear_constraints(), 3)
        conv = LinearEqualityToPenalty()
        with self.assertRaises(QiskitOptimizationError):
            conv.convert(op)

    def test_penalize_binary(self):
        """Test PenalizeLinearEqualityConstraints with binary variables"""
        op = QuadraticProgram()
        for i in range(3):
            op.binary_var(name="x{}".format(i))
        # Linear constraints
        linear_constraint = {"x0": 1, "x1": 1}
        op.linear_constraint(linear_constraint, Constraint.Sense.EQ, 1, "x0x1")
        linear_constraint = {"x1": 1, "x2": -1}
        op.linear_constraint(linear_constraint, Constraint.Sense.EQ, 2, "x1x2")
        linear_constraint = {"x0": 1, "x2": 3}
        op.linear_constraint(linear_constraint, Constraint.Sense.EQ, 2, "x0x2")
        self.assertEqual(op.get_num_linear_constraints(), 3)
        conv = LinearEqualityToPenalty()
        op2 = conv.convert(op)
        self.assertEqual(op2.get_num_linear_constraints(), 0)

        new_x = conv.interpret(np.arange(3))
        np.testing.assert_array_almost_equal(new_x, np.arange(3))

    def test_penalize_integer(self):
        """Test PenalizeLinearEqualityConstraints with integer variables"""
        op = QuadraticProgram()
        for i in range(3):
            op.integer_var(name="x{}".format(i), lowerbound=-3, upperbound=3)
        # Linear constraints
        linear_constraint = {"x0": 1, "x1": 1}
        op.linear_constraint(linear_constraint, Constraint.Sense.EQ, 1, "x0x1")
        linear_constraint = {"x1": 1, "x2": -1}
        op.linear_constraint(linear_constraint, Constraint.Sense.EQ, 2, "x1x2")
        linear_constraint = {"x0": 1, "x2": -1}
        op.linear_constraint(linear_constraint, Constraint.Sense.EQ, 1, "x0x2")
        op.minimize(constant=3, linear={"x0": 1}, quadratic={("x1", "x2"): 2})
        self.assertEqual(op.get_num_linear_constraints(), 3)
        conv = LinearEqualityToPenalty()
        op2 = conv.convert(op)
        self.assertEqual(op2.get_num_linear_constraints(), 0)

        new_x = conv.interpret([0, 1, -1])
        np.testing.assert_array_almost_equal(new_x, [0, 1, -1])

    def test_maximize_to_minimize(self):
        """ Test maximization to minimization conversion """
        op_max = QuadraticProgram()
        op_min = QuadraticProgram()
        for i in range(2):
            op_max.binary_var(name='x{}'.format(i))
            op_min.binary_var(name='x{}'.format(i))
        op_max.integer_var(name='x{}'.format(2), lowerbound=-3, upperbound=3)
        op_min.integer_var(name='x{}'.format(2), lowerbound=-3, upperbound=3)
        op_max.maximize(constant=3, linear={'x0': 1}, quadratic={('x1', 'x2'): 2})
        op_min.minimize(constant=3, linear={'x0': 1}, quadratic={('x1', 'x2'): 2})
        # check conversion of maximization problem
        conv = MaximizeToMinimize()
        op_conv = conv.convert(op_max)
        self.assertEqual(op_conv.objective.sense, op_conv.objective.Sense.MINIMIZE)
        x = [0, 1, 2]
        fval_min = op_conv.objective.evaluate(conv.interpret(x))
        self.assertAlmostEqual(fval_min, -7)
        self.assertAlmostEqual(op_max.objective.evaluate(x), -fval_min)
        # check conversion of minimization problem
        op_conv = conv.convert(op_min)
        self.assertEqual(op_conv.objective.sense, op_min.objective.sense)
        fval_min = op_conv.objective.evaluate(conv.interpret(x))
        self.assertAlmostEqual(op_min.objective.evaluate(x), fval_min)

    def test_integer_to_binary(self):
        """Test integer to binary"""
        op = QuadraticProgram()
        for i in range(0, 2):
            op.binary_var(name="x{}".format(i))
        op.integer_var(name="x2", lowerbound=0, upperbound=5)
        linear = {}
        for i, x in enumerate(op.variables):
            linear[x.name] = i + 1
        op.maximize(0, linear, {})
        conv = IntegerToBinary()
        op2 = conv.convert(op)
        self.assertEqual(op2.get_num_vars(), 5)
        self.assertListEqual([x.vartype for x in op2.variables], [Variable.Type.BINARY] * 5)
        self.assertListEqual([x.name for x in op2.variables], ["x0", "x1", "x2@0", "x2@1", "x2@2"])
        dct = op2.objective.linear.to_dict()
        self.assertEqual(dct[2], 3)
        self.assertEqual(dct[3], 6)
        self.assertEqual(dct[4], 6)

    def test_binary_to_integer(self):
        """Test binary to integer"""
        op = QuadraticProgram()
        for i in range(0, 2):
            op.binary_var(name="x{}".format(i))
        op.integer_var(name="x2", lowerbound=0, upperbound=5)
        linear = {"x0": 1, "x1": 2, "x2": 1}
        op.maximize(0, linear, {})
        linear = {}
        for x in op.variables:
            linear[x.name] = 1
        op.linear_constraint(linear, Constraint.Sense.EQ, 6, "x0x1x2")
        conv = IntegerToBinary()
        _ = conv.convert(op)
        new_x = conv.interpret([0, 1, 1, 1, 1])
        np.testing.assert_array_almost_equal(new_x, [0, 1, 5])

    def test_optimizationproblem_to_ising(self):
        """Test optimization problem to operators"""
        op = QuadraticProgram()
        for i in range(4):
            op.binary_var(name="x{}".format(i))
        linear = {}
        for x in op.variables:
            linear[x.name] = 1
        op.maximize(0, linear, {})
        linear = {}
        for i, x in enumerate(op.variables):
            linear[x.name] = i + 1
        op.linear_constraint(linear, Constraint.Sense.EQ, 3, "sum1")
        penalize = LinearEqualityToPenalty(penalty=1e5)
        op2 = penalize.convert(op)
        qubitop, offset = op2.to_ising()
        self.assertEqual(qubitop, QUBIT_OP_MAXIMIZE_SAMPLE)
        self.assertEqual(offset, OFFSET_MAXIMIZE_SAMPLE)

    def test_ising_to_quadraticprogram_linear(self):
        """Test optimization problem to operators with linear=True"""
        op = QUBIT_OP_MAXIMIZE_SAMPLE
        offset = OFFSET_MAXIMIZE_SAMPLE

        quadratic = QuadraticProgram()
        quadratic.from_ising(op, offset, linear=True)

        self.assertEqual(quadratic.get_num_vars(), 4)
        self.assertEqual(quadratic.get_num_linear_constraints(), 0)
        self.assertEqual(quadratic.get_num_quadratic_constraints(), 0)
        self.assertEqual(quadratic.objective.sense, quadratic.objective.Sense.MINIMIZE)
        self.assertAlmostEqual(quadratic.objective.constant, 900000)

        linear_matrix = np.zeros((1, 4))
        linear_matrix[0, 0] = -500001
        linear_matrix[0, 1] = -800001
        linear_matrix[0, 2] = -900001
        linear_matrix[0, 3] = -800001

        quadratic_matrix = np.zeros((4, 4))
        quadratic_matrix[0, 1] = 400000
        quadratic_matrix[0, 2] = 600000
        quadratic_matrix[1, 2] = 1200000
        quadratic_matrix[0, 3] = 800000
        quadratic_matrix[1, 3] = 1600000
        quadratic_matrix[2, 3] = 2400000

        np.testing.assert_array_almost_equal(
            quadratic.objective.linear.coefficients.toarray(), linear_matrix
        )
        np.testing.assert_array_almost_equal(
            quadratic.objective.quadratic.coefficients.toarray(), quadratic_matrix
        )

    def test_ising_to_quadraticprogram_quadratic(self):
        """Test optimization problem to operators with linear=False"""
        op = QUBIT_OP_MAXIMIZE_SAMPLE
        offset = OFFSET_MAXIMIZE_SAMPLE

        quadratic = QuadraticProgram()
        quadratic.from_ising(op, offset, linear=False)

        self.assertEqual(quadratic.get_num_vars(), 4)
        self.assertEqual(quadratic.get_num_linear_constraints(), 0)
        self.assertEqual(quadratic.get_num_quadratic_constraints(), 0)
        self.assertEqual(quadratic.objective.sense, quadratic.objective.Sense.MINIMIZE)
        self.assertAlmostEqual(quadratic.objective.constant, 900000)

        quadratic_matrix = np.zeros((4, 4))
        quadratic_matrix[0, 0] = -500001
        quadratic_matrix[0, 1] = 400000
        quadratic_matrix[0, 2] = 600000
        quadratic_matrix[0, 3] = 800000
        quadratic_matrix[1, 1] = -800001
        quadratic_matrix[1, 2] = 1200000
        quadratic_matrix[1, 3] = 1600000
        quadratic_matrix[2, 2] = -900001
        quadratic_matrix[2, 3] = 2400000
        quadratic_matrix[3, 3] = -800001

        np.testing.assert_array_almost_equal(
            quadratic.objective.quadratic.coefficients.toarray(), quadratic_matrix
        )

    @requires_extra_library
    def test_continuous_variable_decode(self):
        """Test decode func of IntegerToBinaryConverter for continuous variables"""
        mdl = Model("test_continuous_varable_decode")
        c = mdl.continuous_var(lb=0, ub=10.9, name="c")
        x = mdl.binary_var(name="x")
        mdl.maximize(c + x * x)
        op = QuadraticProgram()
        op.from_docplex(mdl)
        converter = IntegerToBinary()
        op = converter.convert(op)
        admm_params = ADMMParameters()
        qubo_optimizer = MinimumEigenOptimizer(NumPyMinimumEigensolver())
        continuous_optimizer = CplexOptimizer()
        solver = ADMMOptimizer(
            qubo_optimizer=qubo_optimizer,
            continuous_optimizer=continuous_optimizer,
            params=admm_params,
        )
        result = solver.solve(op)
        new_x = converter.interpret(result.x)
        self.assertEqual(new_x[0], 10.9)

    def test_auto_penalty(self):
        """Test auto penalty function"""
        op = QuadraticProgram()
        op.binary_var("x")
        op.binary_var("y")
        op.binary_var("z")
        op.minimize(constant=3, linear={"x": 1}, quadratic={("x", "y"): 2})
        op.linear_constraint(linear={"x": 1, "y": 1, "z": 1}, sense="EQ", rhs=2, name="xyz_eq")
        lineq2penalty = LinearEqualityToPenalty(penalty=1e5)
        lineq2penalty_auto = LinearEqualityToPenalty()
        qubo = lineq2penalty.convert(op)
        qubo_auto = lineq2penalty_auto.convert(op)
        exact_mes = NumPyMinimumEigensolver()
        exact = MinimumEigenOptimizer(exact_mes)
        result = exact.solve(qubo)
        result_auto = exact.solve(qubo_auto)
        self.assertEqual(result.fval, result_auto.fval)
        np.testing.assert_array_almost_equal(result.x, result_auto.x)

    def test_auto_penalty_warning(self):
        """Test warnings of auto penalty function"""
        op = QuadraticProgram()
        op.binary_var("x")
        op.binary_var("y")
        op.binary_var("z")
        op.minimize(linear={"x": 1, "y": 2})
        op.linear_constraint(linear={"x": 0.5, "y": 0.5, "z": 0.5}, sense="EQ", rhs=1, name="xyz")
        with self.assertLogs("qiskit_optimization", level="WARNING") as log:
            lineq2penalty = LinearEqualityToPenalty()
            _ = lineq2penalty.convert(op)
        warning = (
            "WARNING:qiskit_optimization.converters.linear_equality_to_penalty:"
            "Warning: Using 100000.000000 for the penalty coefficient because a float "
            "coefficient exists in constraints. \nThe value could be too small. If so, "
            "set the penalty coefficient manually."
        )
        self.assertIn(warning, log.output)

    def test_penalty_recalculation_when_reusing(self):
        """Test the penalty retrieval and recalculation of LinearEqualityToPenalty"""
        op = QuadraticProgram()
        op.binary_var("x")
        op.binary_var("y")
        op.binary_var("z")
        op.minimize(constant=3, linear={"x": 1}, quadratic={("x", "y"): 2})
        op.linear_constraint(linear={"x": 1, "y": 1, "z": 1}, sense="EQ", rhs=2, name="xyz_eq")
        # First, create a converter with no penalty
        lineq2penalty = LinearEqualityToPenalty()
        self.assertIsNone(lineq2penalty.penalty)
        # Then converter must calculate the penalty for the problem (should be 4.0)
        lineq2penalty.convert(op)
        self.assertEqual(4, lineq2penalty.penalty)
        # Re-use the converter with a newly defined penalty
        lineq2penalty.penalty = 3
        lineq2penalty.convert(op)
        self.assertEqual(3, lineq2penalty.penalty)
        # Re-use the converter letting the penalty be calculated again
        lineq2penalty.penalty = None
        lineq2penalty.convert(op)
        self.assertEqual(4, lineq2penalty.penalty)

    def test_linear_equality_to_penalty_decode(self):
        """Test decode func of LinearEqualityToPenalty"""
        qprog = QuadraticProgram()
        qprog.binary_var("x")
        qprog.binary_var("y")
        qprog.binary_var("z")
        qprog.maximize(linear={"x": 3, "y": 1, "z": 1})
        qprog.linear_constraint(linear={"x": 1, "y": 1, "z": 1}, sense="EQ", rhs=2, name="xyz_eq")
        lineq2penalty = LinearEqualityToPenalty()
        qubo = lineq2penalty.convert(qprog)
        exact_mes = NumPyMinimumEigensolver()
        exact = MinimumEigenOptimizer(exact_mes)
        result = exact.solve(qubo)

        new_x = lineq2penalty.interpret(result.x)
        np.testing.assert_array_almost_equal(new_x, [1, 1, 0])
        infeasible_x = lineq2penalty.interpret([1, 1, 1])
        np.testing.assert_array_almost_equal(infeasible_x, [1, 1, 1])

    def test_0var_range_inequality(self):
        """Test InequalityToEquality converter when the var_rang of the slack variable is 0"""
        op = QuadraticProgram()
        op.binary_var("x")
        op.binary_var("y")
        op.linear_constraint(linear={"x": 1, "y": 1}, sense="LE", rhs=0, name="xy_leq1")
        op.linear_constraint(linear={"x": 1, "y": 1}, sense="GE", rhs=2, name="xy_geq1")
        op.quadratic_constraint(quadratic={("x", "x"): 1}, sense="LE", rhs=0, name="xy_leq2")
        op.quadratic_constraint(quadratic={("x", "y"): 1}, sense="GE", rhs=1, name="xy_geq2")
        ineq2eq = InequalityToEquality()
        new_op = ineq2eq.convert(op)
        self.assertEqual(new_op.get_num_vars(), 2)
        self.assertTrue(
            all(l_const.sense == Constraint.Sense.EQ for l_const in new_op.linear_constraints)
        )
        self.assertTrue(
            all(q_const.sense == Constraint.Sense.EQ for q_const in new_op.quadratic_constraints)
        )

    def test_integer_to_binary2(self):
        """Test integer to binary variables 2"""
        mod = QuadraticProgram()
        mod.integer_var(name="x", lowerbound=0, upperbound=1)
        mod.integer_var(name="y", lowerbound=0, upperbound=1)
        mod.minimize(1, {"x": 1}, {("x", "y"): 2})
        mod.linear_constraint({"x": 1}, "==", 1)
        mod.quadratic_constraint({"x": 1}, {("x", "y"): 2}, "==", 1)
        mod2 = IntegerToBinary().convert(mod)
        self.assertListEqual(
            [e.name + "@0" for e in mod.variables], [e.name for e in mod2.variables]
        )
        self.assertDictEqual(mod.objective.linear.to_dict(), mod2.objective.linear.to_dict())
        self.assertDictEqual(mod.objective.quadratic.to_dict(), mod2.objective.quadratic.to_dict())
        self.assertEqual(mod.get_num_linear_constraints(), mod2.get_num_linear_constraints())
        for cst, cst2 in zip(mod.linear_constraints, mod2.linear_constraints):
            self.assertDictEqual(cst.linear.to_dict(), cst2.linear.to_dict())
        self.assertEqual(mod.get_num_quadratic_constraints(), mod2.get_num_quadratic_constraints())
        for cst, cst2 in zip(mod.quadratic_constraints, mod2.quadratic_constraints):
            self.assertDictEqual(cst.linear.to_dict(), cst2.linear.to_dict())
            self.assertDictEqual(cst.quadratic.to_dict(), cst2.quadratic.to_dict())


if __name__ == "__main__":
    unittest.main()<|MERGE_RESOLUTION|>--- conflicted
+++ resolved
@@ -30,16 +30,12 @@
     ADMMOptimizer,
 )
 from qiskit_optimization.algorithms.admm_optimizer import ADMMParameters
-<<<<<<< HEAD
-from qiskit_optimization.converters import (InequalityToEquality, IntegerToBinary,
-                                            LinearEqualityToPenalty, MaximizeToMinimize)
-=======
 from qiskit_optimization.converters import (
     InequalityToEquality,
     IntegerToBinary,
     LinearEqualityToPenalty,
+    MaximizeToMinimize,
 )
->>>>>>> 724158ba
 from qiskit_optimization.problems import Constraint, Variable
 
 logger = logging.getLogger(__name__)
@@ -357,16 +353,16 @@
         np.testing.assert_array_almost_equal(new_x, [0, 1, -1])
 
     def test_maximize_to_minimize(self):
-        """ Test maximization to minimization conversion """
+        """Test maximization to minimization conversion"""
         op_max = QuadraticProgram()
         op_min = QuadraticProgram()
         for i in range(2):
-            op_max.binary_var(name='x{}'.format(i))
-            op_min.binary_var(name='x{}'.format(i))
-        op_max.integer_var(name='x{}'.format(2), lowerbound=-3, upperbound=3)
-        op_min.integer_var(name='x{}'.format(2), lowerbound=-3, upperbound=3)
-        op_max.maximize(constant=3, linear={'x0': 1}, quadratic={('x1', 'x2'): 2})
-        op_min.minimize(constant=3, linear={'x0': 1}, quadratic={('x1', 'x2'): 2})
+            op_max.binary_var(name="x{}".format(i))
+            op_min.binary_var(name="x{}".format(i))
+        op_max.integer_var(name="x{}".format(2), lowerbound=-3, upperbound=3)
+        op_min.integer_var(name="x{}".format(2), lowerbound=-3, upperbound=3)
+        op_max.maximize(constant=3, linear={"x0": 1}, quadratic={("x1", "x2"): 2})
+        op_min.minimize(constant=3, linear={"x0": 1}, quadratic={("x1", "x2"): 2})
         # check conversion of maximization problem
         conv = MaximizeToMinimize()
         op_conv = conv.convert(op_max)
